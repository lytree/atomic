<project xmlns="http://maven.apache.org/POM/4.0.0"
  xmlns:xsi="http://www.w3.org/2001/XMLSchema-instance"
  xsi:schemaLocation="http://maven.apache.org/POM/4.0.0 http://maven.apache.org/maven-v4_0_0.xsd">
  <modelVersion>4.0.0</modelVersion>
  <groupId>top.lytree</groupId>
  <artifactId>atomic</artifactId>
  <version>2.0</version>
  <name>atomic</name>
  <packaging>pom</packaging>
  <parent>
    <groupId>org.springframework.boot</groupId>
    <artifactId>spring-boot-starter-parent</artifactId>
<<<<<<< HEAD
    <version>2.6.12</version>
=======
    <version>3.0.0-M4</version>
>>>>>>> d89a727c
  </parent>
  <properties>
    <atomic.version>1.0</atomic.version>
    <skipTests>true</skipTests>
    <mysql-connector-java.version>8.0.28</mysql-connector-java.version>
    <rocketmq.version>2.2.1</rocketmq.version>
    <mybatis.version>2.2.2</mybatis.version>
    <elasticsearch.version>7.17.4</elasticsearch.version>
    <druid.version>1.2.11</druid.version>
    <okhttp.version>4.10.0</okhttp.version>
    <kotlin-stdlib.version>1.6.20</kotlin-stdlib.version>
    <okio.version>2.10.0</okio.version>
    <jsoup.version>1.15.3</jsoup.version>
    <selenium-java.version>4.4.0</selenium-java.version>
    <htmlunit.version>2.64.0</htmlunit.version>
    <jsoupxpath.version>2.5.1</jsoupxpath.version>
    <logstash.version>7.2.0</logstash.version>
    <freemarker.version>2.3.31</freemarker.version>
    <commons-io.version>2.11.0</commons-io.version>
    <commons-codec.version>1.15</commons-codec.version>
    <commons-lang3.version>3.12.0</commons-lang3.version>
    <commons-text.version>1.9</commons-text.version>
    <commons-compress.version>1.20</commons-compress.version>
    <commons-configuration2.version>2.8</commons-configuration2.version>
    <elasticjob.version>3.0.1</elasticjob.version>
    <mapstruct.version>1.5.2.Final</mapstruct.version>
    <jjwt.version>0.11.5</jjwt.version>
    <!--        <dubbo.version>3.0.4</dubbo.version>-->
    <dubbo.version>2.7.17</dubbo.version>
    <lombok.version>1.18.24</lombok.version>
    <guava.version>31.1-jre</guava.version>
    <redisson.version>3.16.8</redisson.version>
    <project.build.sourceEncoding>UTF-8</project.build.sourceEncoding>
    <project.reporting.outputEncoding>UTF-8</project.reporting.outputEncoding>
    <project.groupId>top</project.groupId>
  </properties>
  <modules>
    <module>atomic-core</module>
    <module>atomic-email</module>
    <module>atomic-spring</module>
    <module>atomic-web</module>
    <module>atomic-data-jpa</module>
    <module>atomic-data-mongo</module>
    <module>atomic-data-redis</module>
    <module>atomic-system</module>
    <module>atomic-model</module>
    <module>atomic-http</module>
  </modules>
  <dependencyManagement>
    <dependencies>
      <dependency>
        <groupId>org.springframework.cloud</groupId>
        <artifactId>spring-cloud-dependencies</artifactId>
        <version>2022.0.0-M4</version>
        <type>pom</type>
        <scope>import</scope>
      </dependency>
      <dependency>
        <groupId>com.alibaba.cloud</groupId>
        <artifactId>spring-cloud-alibaba-dependencies</artifactId>
        <version>2021.0.4.0</version>
        <type>pom</type>
        <scope>import</scope>
      </dependency>
      <dependency>
        <groupId>org.springframework.data</groupId>
        <artifactId>spring-data-bom</artifactId>
<<<<<<< HEAD
        <version>2021.2.3</version>
=======
        <version>2022.0.0-M5</version>
>>>>>>> d89a727c
        <scope>import</scope>
        <type>pom</type>
      </dependency>
      <dependency>
        <groupId>org.apache.dubbo</groupId>
        <artifactId>dubbo-spring-boot-starter</artifactId>
        <version>${dubbo.version}</version>
      </dependency>
      <!-- https://mvnrepository.com/artifact/org.apache.dubbo/dubbo-spring-boot-actuator -->
      <dependency>
        <groupId>org.apache.dubbo</groupId>
        <artifactId>dubbo-spring-boot-actuator</artifactId>
        <version>${dubbo.version}</version>
      </dependency>
      <dependency>
        <groupId>org.apache.dubbo</groupId>
        <artifactId>dubbo-registry-consul</artifactId>
        <version>${dubbo.version}</version>
      </dependency>
      <dependency>
        <groupId>org.projectlombok</groupId>
        <artifactId>lombok</artifactId>
        <version>${lombok.version}</version>
      </dependency>
      <dependency>
        <groupId>com.alibaba.spring</groupId>
        <artifactId>spring-context-support</artifactId>
        <version>1.0.11</version>
      </dependency>
      <dependency>
        <groupId>org.apache.dubbo</groupId>
        <artifactId>dubbo</artifactId>
        <version>${dubbo.version}</version>
      </dependency>
      <dependency>
        <groupId>net.logstash.logback</groupId>
        <artifactId>logstash-logback-encoder</artifactId>
        <version>${logstash.version}</version>
      </dependency>
      <dependency>
        <groupId>org.apache.rocketmq</groupId>
        <artifactId>rocketmq-spring-boot-starter</artifactId>
        <version>${rocketmq.version}</version>
      </dependency>
      <dependency>
        <groupId>org.mapstruct</groupId>
        <artifactId>mapstruct</artifactId>
        <version>
          ${mapstruct.version}
        </version>
      </dependency>
      <dependency>
        <groupId>mysql</groupId>
        <artifactId>mysql-connector-java</artifactId>
        <version>${mysql-connector-java.version}</version>
      </dependency>
      <dependency>
        <groupId>org.mybatis.spring.boot</groupId>
        <artifactId>mybatis-spring-boot-starter</artifactId>
        <version>${mybatis.version}</version>
      </dependency>
      <dependency>
        <groupId>com.squareup.okhttp3</groupId>
        <artifactId>okhttp</artifactId>
        <version>${okhttp.version}</version>
      </dependency>
      <!-- https://mvnrepository.com/artifact/com.squareup.okio/okio -->
      <dependency>
        <groupId>com.squareup.okio</groupId>
        <artifactId>okio</artifactId>
        <version>${okio.version}</version>
      </dependency>

      <dependency>
        <groupId>org.jetbrains.kotlin</groupId>
        <artifactId>kotlin-stdlib</artifactId>
        <version>${kotlin-stdlib.version}</version>
      </dependency>
      <dependency>
        <groupId>org.freemarker</groupId>
        <artifactId>freemarker</artifactId>
        <version>${freemarker.version}</version>
      </dependency>
      <dependency>
        <groupId>net.sourceforge.htmlunit</groupId>
        <artifactId>htmlunit</artifactId>
        <version>${htmlunit.version}</version>
      </dependency>

      <dependency>
        <groupId>org.apache.commons</groupId>
        <artifactId>commons-configuration2</artifactId>
        <version>${commons-configuration2.version}</version>
      </dependency>
      <dependency>
        <groupId>org.jsoup</groupId>
        <artifactId>jsoup</artifactId>
        <version>${jsoup.version}</version>
      </dependency>
      <dependency>
        <groupId>cn.wanghaomiao</groupId>
        <artifactId>JsoupXpath</artifactId>
        <version>${jsoupxpath.version}</version>
      </dependency>
      <dependency>
        <groupId>org.seleniumhq.selenium</groupId>
        <artifactId>selenium-java</artifactId>
        <version>${selenium-java.version}</version>
      </dependency>
      <dependency>
        <groupId>org.elasticsearch</groupId>
        <artifactId>elasticsearch</artifactId>
        <version>${elasticsearch.version}</version>
      </dependency>
      <dependency>
        <groupId>org.elasticsearch.client</groupId>
        <artifactId>elasticsearch-rest-high-level-client</artifactId>
        <version>${elasticsearch.version}</version>
      </dependency>
      <dependency>
        <groupId>com.google.guava</groupId>
        <artifactId>guava</artifactId>
        <version>${guava.version}</version>
      </dependency>
      <dependency>
        <groupId>org.redisson</groupId>
        <artifactId>redisson</artifactId>
        <version>${redisson.version}</version>
      </dependency>
      <dependency>
        <groupId>commons-io</groupId>
        <artifactId>commons-io</artifactId>
        <version>${commons-io.version}</version>
      </dependency>
      <dependency>
        <groupId>org.apache.shardingsphere.elasticjob</groupId>
        <artifactId>elasticjob-lite-core</artifactId>
        <version>${elasticjob.version}</version>
      </dependency>
      <dependency>
        <groupId>io.jsonwebtoken</groupId>
        <artifactId>jjwt-api</artifactId>
        <version>${jjwt.version}</version>
      </dependency>
      <dependency>
        <groupId>io.jsonwebtoken</groupId>
        <artifactId>jjwt-impl</artifactId>
        <version>${jjwt.version}</version>
        <scope>runtime</scope>
      </dependency>
      <dependency>
        <groupId>io.jsonwebtoken</groupId>
        <artifactId>jjwt-jackson</artifactId> <!-- or jjwt-gson if Gson is preferred -->
        <version>${jjwt.version}</version>
        <scope>runtime</scope>
      </dependency>
    </dependencies>
  </dependencyManagement>
  <dependencies>
    <dependency>
      <groupId>ch.qos.logback</groupId>
      <artifactId>logback-classic</artifactId>
      <scope>compile</scope>
    </dependency>
    <dependency>
      <groupId>org.slf4j</groupId>
      <artifactId>jul-to-slf4j</artifactId>
      <scope>compile</scope>
    </dependency>
  </dependencies>
  <build>
    <pluginManagement>
      <plugins>
        <plugin>
          <groupId>org.apache.maven.plugins</groupId>
          <artifactId>maven-compiler-plugin</artifactId>
          <version>3.8.1</version>
          <configuration>
            <source>17</source> <!-- depending on your project -->
            <target>17</target> <!-- depending on your project -->
          </configuration>
        </plugin>
      </plugins>
    </pluginManagement>
  </build>
</project><|MERGE_RESOLUTION|>--- conflicted
+++ resolved
@@ -4,17 +4,13 @@
   <modelVersion>4.0.0</modelVersion>
   <groupId>top.lytree</groupId>
   <artifactId>atomic</artifactId>
-  <version>2.0</version>
+  <version>1.0</version>
   <name>atomic</name>
   <packaging>pom</packaging>
   <parent>
     <groupId>org.springframework.boot</groupId>
     <artifactId>spring-boot-starter-parent</artifactId>
-<<<<<<< HEAD
     <version>2.6.12</version>
-=======
-    <version>3.0.0-M4</version>
->>>>>>> d89a727c
   </parent>
   <properties>
     <atomic.version>1.0</atomic.version>
@@ -49,7 +45,6 @@
     <redisson.version>3.16.8</redisson.version>
     <project.build.sourceEncoding>UTF-8</project.build.sourceEncoding>
     <project.reporting.outputEncoding>UTF-8</project.reporting.outputEncoding>
-    <project.groupId>top</project.groupId>
   </properties>
   <modules>
     <module>atomic-core</module>
@@ -68,7 +63,7 @@
       <dependency>
         <groupId>org.springframework.cloud</groupId>
         <artifactId>spring-cloud-dependencies</artifactId>
-        <version>2022.0.0-M4</version>
+        <version>2021.0.4</version>
         <type>pom</type>
         <scope>import</scope>
       </dependency>
@@ -82,11 +77,7 @@
       <dependency>
         <groupId>org.springframework.data</groupId>
         <artifactId>spring-data-bom</artifactId>
-<<<<<<< HEAD
         <version>2021.2.3</version>
-=======
-        <version>2022.0.0-M5</version>
->>>>>>> d89a727c
         <scope>import</scope>
         <type>pom</type>
       </dependency>
@@ -265,8 +256,8 @@
           <artifactId>maven-compiler-plugin</artifactId>
           <version>3.8.1</version>
           <configuration>
-            <source>17</source> <!-- depending on your project -->
-            <target>17</target> <!-- depending on your project -->
+            <source>8</source> <!-- depending on your project -->
+            <target>8</target> <!-- depending on your project -->
           </configuration>
         </plugin>
       </plugins>
